comptime {
<<<<<<< HEAD
=======
    _ = @import("cases/align.zig");
    _ = @import("cases/alignof.zig");
    _ = @import("cases/array.zig");
    _ = @import("cases/asm.zig");
    _ = @import("cases/atomics.zig");
    _ = @import("cases/bitcast.zig");
    _ = @import("cases/bool.zig");
    _ = @import("cases/bswap.zig");
    _ = @import("cases/bitreverse.zig");
    _ = @import("cases/bugs/1076.zig");
    _ = @import("cases/bugs/1111.zig");
    _ = @import("cases/bugs/1277.zig");
    _ = @import("cases/bugs/1322.zig");
    _ = @import("cases/bugs/1381.zig");
    _ = @import("cases/bugs/1421.zig");
    _ = @import("cases/bugs/1442.zig");
    _ = @import("cases/bugs/1486.zig");
    _ = @import("cases/bugs/394.zig");
    _ = @import("cases/bugs/655.zig");
    _ = @import("cases/bugs/656.zig");
    _ = @import("cases/bugs/726.zig");
    _ = @import("cases/bugs/828.zig");
    _ = @import("cases/bugs/920.zig");
    _ = @import("cases/byval_arg_var.zig");
    _ = @import("cases/cancel.zig");
>>>>>>> c968d875
    _ = @import("cases/cast.zig");
    _ = @import("cases/coroutine_await_struct.zig");
    _ = @import("cases/coroutines.zig");
    _ = @import("cases/defer.zig");
<<<<<<< HEAD
=======
    _ = @import("cases/enum.zig");
    _ = @import("cases/enum_with_members.zig");
    _ = @import("cases/error.zig");
    _ = @import("cases/eval.zig");
    _ = @import("cases/field_parent_ptr.zig");
    _ = @import("cases/fn.zig");
    _ = @import("cases/fn_in_struct_in_comptime.zig");
    _ = @import("cases/for.zig");
    _ = @import("cases/generics.zig");
    _ = @import("cases/if.zig");
    _ = @import("cases/import.zig");
    _ = @import("cases/incomplete_struct_param_tld.zig");
    _ = @import("cases/inttoptr.zig");
    _ = @import("cases/ir_block_deps.zig");
    _ = @import("cases/math.zig");
    _ = @import("cases/merge_error_sets.zig");
    _ = @import("cases/misc.zig");
    _ = @import("cases/namespace_depends_on_compile_var/index.zig");
    _ = @import("cases/new_stack_call.zig");
>>>>>>> c968d875
    _ = @import("cases/null.zig");
    _ = @import("cases/struct_contains_slice_of_itself.zig");
}<|MERGE_RESOLUTION|>--- conflicted
+++ resolved
@@ -1,58 +1,10 @@
 comptime {
-<<<<<<< HEAD
-=======
-    _ = @import("cases/align.zig");
-    _ = @import("cases/alignof.zig");
-    _ = @import("cases/array.zig");
-    _ = @import("cases/asm.zig");
-    _ = @import("cases/atomics.zig");
-    _ = @import("cases/bitcast.zig");
-    _ = @import("cases/bool.zig");
-    _ = @import("cases/bswap.zig");
     _ = @import("cases/bitreverse.zig");
-    _ = @import("cases/bugs/1076.zig");
-    _ = @import("cases/bugs/1111.zig");
-    _ = @import("cases/bugs/1277.zig");
-    _ = @import("cases/bugs/1322.zig");
-    _ = @import("cases/bugs/1381.zig");
-    _ = @import("cases/bugs/1421.zig");
-    _ = @import("cases/bugs/1442.zig");
-    _ = @import("cases/bugs/1486.zig");
-    _ = @import("cases/bugs/394.zig");
-    _ = @import("cases/bugs/655.zig");
-    _ = @import("cases/bugs/656.zig");
-    _ = @import("cases/bugs/726.zig");
-    _ = @import("cases/bugs/828.zig");
-    _ = @import("cases/bugs/920.zig");
-    _ = @import("cases/byval_arg_var.zig");
-    _ = @import("cases/cancel.zig");
->>>>>>> c968d875
     _ = @import("cases/cast.zig");
     _ = @import("cases/coroutine_await_struct.zig");
     _ = @import("cases/coroutines.zig");
     _ = @import("cases/defer.zig");
-<<<<<<< HEAD
-=======
-    _ = @import("cases/enum.zig");
-    _ = @import("cases/enum_with_members.zig");
-    _ = @import("cases/error.zig");
-    _ = @import("cases/eval.zig");
-    _ = @import("cases/field_parent_ptr.zig");
-    _ = @import("cases/fn.zig");
-    _ = @import("cases/fn_in_struct_in_comptime.zig");
-    _ = @import("cases/for.zig");
-    _ = @import("cases/generics.zig");
-    _ = @import("cases/if.zig");
-    _ = @import("cases/import.zig");
-    _ = @import("cases/incomplete_struct_param_tld.zig");
     _ = @import("cases/inttoptr.zig");
-    _ = @import("cases/ir_block_deps.zig");
-    _ = @import("cases/math.zig");
-    _ = @import("cases/merge_error_sets.zig");
-    _ = @import("cases/misc.zig");
-    _ = @import("cases/namespace_depends_on_compile_var/index.zig");
-    _ = @import("cases/new_stack_call.zig");
->>>>>>> c968d875
     _ = @import("cases/null.zig");
     _ = @import("cases/struct_contains_slice_of_itself.zig");
 }