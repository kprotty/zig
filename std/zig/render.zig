--- conflicted
+++ resolved
@@ -286,132 +286,6 @@
                         try stream.write("volatile ");
                     }
                 },
-<<<<<<< HEAD
-                ast.Node.Id.InfixOp => {
-                    const infix_op_node = @fieldParentPtr(ast.Node.InfixOp, "base", base);
-                    try stack.append(RenderState { .Expression = infix_op_node.rhs });
-
-                    if (infix_op_node.op == ast.Node.InfixOp.Op.Catch) {
-                        if (infix_op_node.op.Catch) |payload| {
-                        try stack.append(RenderState { .Text = " " });
-                            try stack.append(RenderState { .Expression = payload });
-                        }
-                        try stack.append(RenderState { .Text = " catch " });
-                    } else {
-                        const text = switch (infix_op_node.op) {
-                            ast.Node.InfixOp.Op.Add => " + ",
-                            ast.Node.InfixOp.Op.AddWrap => " +% ",
-                            ast.Node.InfixOp.Op.ArrayCat => " ++ ",
-                            ast.Node.InfixOp.Op.ArrayMult => " ** ",
-                            ast.Node.InfixOp.Op.Assign => " = ",
-                            ast.Node.InfixOp.Op.AssignBitAnd => " &= ",
-                            ast.Node.InfixOp.Op.AssignBitOr => " |= ",
-                            ast.Node.InfixOp.Op.AssignBitShiftLeft => " <<= ",
-                            ast.Node.InfixOp.Op.AssignBitShiftRight => " >>= ",
-                            ast.Node.InfixOp.Op.AssignBitXor => " ^= ",
-                            ast.Node.InfixOp.Op.AssignDiv => " /= ",
-                            ast.Node.InfixOp.Op.AssignMinus => " -= ",
-                            ast.Node.InfixOp.Op.AssignMinusWrap => " -%= ",
-                            ast.Node.InfixOp.Op.AssignMod => " %= ",
-                            ast.Node.InfixOp.Op.AssignPlus => " += ",
-                            ast.Node.InfixOp.Op.AssignPlusWrap => " +%= ",
-                            ast.Node.InfixOp.Op.AssignTimes => " *= ",
-                            ast.Node.InfixOp.Op.AssignTimesWarp => " *%= ",
-                            ast.Node.InfixOp.Op.BangEqual => " != ",
-                            ast.Node.InfixOp.Op.BitAnd => " & ",
-                            ast.Node.InfixOp.Op.BitOr => " | ",
-                            ast.Node.InfixOp.Op.BitShiftLeft => " << ",
-                            ast.Node.InfixOp.Op.BitShiftRight => " >> ",
-                            ast.Node.InfixOp.Op.BitXor => " ^ ",
-                            ast.Node.InfixOp.Op.BoolAnd => " and ",
-                            ast.Node.InfixOp.Op.BoolOr => " or ",
-                            ast.Node.InfixOp.Op.Div => " / ",
-                            ast.Node.InfixOp.Op.EqualEqual => " == ",
-                            ast.Node.InfixOp.Op.ErrorUnion => "!",
-                            ast.Node.InfixOp.Op.GreaterOrEqual => " >= ",
-                            ast.Node.InfixOp.Op.GreaterThan => " > ",
-                            ast.Node.InfixOp.Op.LessOrEqual => " <= ",
-                            ast.Node.InfixOp.Op.LessThan => " < ",
-                            ast.Node.InfixOp.Op.MergeErrorSets => " || ",
-                            ast.Node.InfixOp.Op.Mod => " % ",
-                            ast.Node.InfixOp.Op.Mult => " * ",
-                            ast.Node.InfixOp.Op.MultWrap => " *% ",
-                            ast.Node.InfixOp.Op.Period => ".",
-                            ast.Node.InfixOp.Op.Sub => " - ",
-                            ast.Node.InfixOp.Op.SubWrap => " -% ",
-                            ast.Node.InfixOp.Op.UnwrapMaybe => " ?? ",
-                            ast.Node.InfixOp.Op.Range => " ... ",
-                            ast.Node.InfixOp.Op.Catch => unreachable,
-                        };
-
-                        try stack.append(RenderState { .Text = text });
-                    }
-                    try stack.append(RenderState { .Expression = infix_op_node.lhs });
-                },
-                ast.Node.Id.PrefixOp => {
-                    const prefix_op_node = @fieldParentPtr(ast.Node.PrefixOp, "base", base);
-                    if (prefix_op_node.op != ast.Node.PrefixOp.Op.Deref) {
-                        try stack.append(RenderState { .Expression = prefix_op_node.rhs });
-                    }
-                    switch (prefix_op_node.op) {
-                        ast.Node.PrefixOp.Op.AddrOf => |addr_of_info| {
-                            try stream.write("&");
-                            if (addr_of_info.volatile_token != null) {
-                                try stack.append(RenderState { .Text = "volatile "});
-                            }
-                            if (addr_of_info.const_token != null) {
-                                try stack.append(RenderState { .Text = "const "});
-                            }
-                            if (addr_of_info.align_expr) |align_expr| {
-                                try stream.print("align(");
-                                try stack.append(RenderState { .Text = ") "});
-                                try stack.append(RenderState { .Expression = align_expr});
-                            }
-                        },
-                        ast.Node.PrefixOp.Op.SliceType => |addr_of_info| {
-                            try stream.write("[]");
-                            if (addr_of_info.volatile_token != null) {
-                                try stack.append(RenderState { .Text = "volatile "});
-                            }
-                            if (addr_of_info.const_token != null) {
-                                try stack.append(RenderState { .Text = "const "});
-                            }
-                            if (addr_of_info.align_expr) |align_expr| {
-                                try stream.print("align(");
-                                try stack.append(RenderState { .Text = ") "});
-                                try stack.append(RenderState { .Expression = align_expr});
-                            }
-                        },
-                        ast.Node.PrefixOp.Op.ArrayType => |array_index| {
-                            try stack.append(RenderState { .Text = "]"});
-                            try stack.append(RenderState { .Expression = array_index});
-                            try stack.append(RenderState { .Text = "["});
-                        },
-                        ast.Node.PrefixOp.Op.BitNot => try stream.write("~"),
-                        ast.Node.PrefixOp.Op.BoolNot => try stream.write("!"),
-                        ast.Node.PrefixOp.Op.Deref => switch (prefix_op_node.rhs.id) {
-                            ast.Node.Id.Identifier,
-                            ast.Node.Id.GroupedExpression,
-                            ast.Node.Id.BuiltinCall,
-                            ast.Node.Id.SuffixOp => {
-                                try stack.append(RenderState { .Text = ".*" });
-                                try stack.append(RenderState { .Expression = prefix_op_node.rhs });
-                            },
-                            else => {
-                                try stack.append(RenderState { .Text = ").*" });
-                                try stack.append(RenderState { .Expression = prefix_op_node.rhs });
-                                try stack.append(RenderState { .Text = "(" });
-                            },
-                        },
-                        ast.Node.PrefixOp.Op.Negation => try stream.write("-"),
-                        ast.Node.PrefixOp.Op.NegationWrap => try stream.write("-%"),
-                        ast.Node.PrefixOp.Op.Try => try stream.write("try "),
-                        ast.Node.PrefixOp.Op.UnwrapMaybe => try stream.write("??"),
-                        ast.Node.PrefixOp.Op.MaybeType => try stream.write("?"),
-                        ast.Node.PrefixOp.Op.Await => try stream.write("await "),
-                        ast.Node.PrefixOp.Op.Cancel => try stream.write("cancel "),
-                        ast.Node.PrefixOp.Op.Resume => try stream.write("resume "),
-=======
                 ast.Node.PrefixOp.Op.SliceType => |addr_of_info| {
                     try stream.write("[]");
                     if (addr_of_info.align_expr) |align_expr| {
@@ -421,7 +295,6 @@
                     }
                     if (addr_of_info.const_token != null) {
                         try stream.print("const ");
->>>>>>> 05ecb49b
                     }
                     if (addr_of_info.volatile_token != null) {
                         try stream.print("volatile ");
@@ -434,7 +307,20 @@
                 },
                 ast.Node.PrefixOp.Op.BitNot => try stream.write("~"),
                 ast.Node.PrefixOp.Op.BoolNot => try stream.write("!"),
-                ast.Node.PrefixOp.Op.Deref => try stream.write("*"),
+                ast.Node.PrefixOp.Op.Deref => {
+                    switch (prefix_op_node.rhs.id) {
+                        ast.Node.Id.Identifier, ast.Node.Id.SuffixOp => {
+                            try renderExpression(allocator, stream, tree, indent, prefix_op_node.rhs);
+                            try stream.write(".*");
+                        },
+                        else => {
+                            try stream.write("(");
+                            try renderExpression(allocator, stream, tree, indent, prefix_op_node.rhs);
+                            try stream.write(").*");
+                        },
+                    }
+                    return;
+                },
                 ast.Node.PrefixOp.Op.Negation => try stream.write("-"),
                 ast.Node.PrefixOp.Op.NegationWrap => try stream.write("-%"),
                 ast.Node.PrefixOp.Op.Try => try stream.write("try "),
